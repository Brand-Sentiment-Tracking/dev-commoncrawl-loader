import logging
import gzip
import re
import os

from urllib.parse import urlparse
<<<<<<< HEAD
from newspaper import fulltext
=======
from .article import Article
>>>>>>> bdf08d5e


class CommonCrawlRecord:

    def __init__(self, format, url, cc_url, data, is_zipped=True):
        self.__format = format
        self.__url = url
        self.__cc_url = cc_url
        self.__data = data

        self.name = self.create_filename(url)

        self.__is_zipped = is_zipped

    @property
    def name(self):
        return self.__name

    @name.setter
    def name(self, new_name):
        filename = re.sub(r"\W+", "_", new_name)
        self.__name = f"{filename}.{self.format}"

    @property
    def format(self):
        return self.__format

    @property
    def url(self):
        return self.__url

    @property
    def cc_url(self):
        return self.__cc_url

    @property
    def data(self, zip=False):
        if zip:
            return self.__zip()

        return self.__unzip().decode("utf-8")

    @property
    def is_zipped(self):
        return self.__is_zipped

    def create_filename(self, url_string):
        url = urlparse(url_string)
        return f"{url.netloc}/{url.path}"

    def __unzip(self):
        if self.__data and self.__is_zipped:
            return gzip.decompress(self.__data)

        return self.__data

    def unzip(self):
        self.__data = self.__unzip()
        self.__is_zipped = False

    def __zip(self):
        if self.__data and not self.__is_zipped:
            return gzip.compress(self.__data)

        return self.__data

    def zip(self):
        self.__data = self.__zip()
        self.__is_zipped = True

    def save(self, filename=None, directory="./", zip=False):
        if self.__data is None:
            logging.info("No data available to save.")
            return

        if filename is None:
            filename = self.name

        if zip:
            filename = f"{filename}.gz"
            record_data = self.__zip()
        else:
            record_data = self.__unzip()

        if not os.path.exists(directory):
            logging.info(f"Creating a new directory '{directory}'.")
            os.mkdir(directory)

        filepath = os.path.join(directory, filename)

        if os.path.isfile(filepath):
            commit = input(f"'{filepath}' already exists. Overwrite? [y/n]: ")

            if commit != 'y':
                return

        with open(filepath, 'wb') as f:
            f.write(record_data)

        logging.info(f"Saved record to '{filepath}'.")

    def create_article(self):
        return Article(self.name, self.data, self.url)<|MERGE_RESOLUTION|>--- conflicted
+++ resolved
@@ -4,11 +4,7 @@
 import os
 
 from urllib.parse import urlparse
-<<<<<<< HEAD
-from newspaper import fulltext
-=======
 from .article import Article
->>>>>>> bdf08d5e
 
 
 class CommonCrawlRecord:
